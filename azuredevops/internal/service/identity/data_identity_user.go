package identity

import (
	"fmt"
	"strings"
	"time"

	"github.com/hashicorp/terraform-plugin-sdk/v2/helper/schema"
	"github.com/hashicorp/terraform-plugin-sdk/v2/helper/validation"
	"github.com/microsoft/azure-devops-go-api/azuredevops/v7/identity"
	"github.com/microsoft/terraform-provider-azuredevops/azuredevops/internal/client"
)

// DataIdentityUserResource returns the user data source resource
func DataIdentityUser() *schema.Resource {
	return &schema.Resource{
		Read: dataIdentitySourceUserRead,
		Timeouts: &schema.ResourceTimeout{
			Read: schema.DefaultTimeout(5 * time.Minute),
		},
		Schema: map[string]*schema.Schema{
			"name": {
				Type:         schema.TypeString,
				Required:     true,
				ValidateFunc: validation.StringIsNotWhiteSpace,
			},
			"descriptor": {
				Type:     schema.TypeString,
				Computed: true,
			},
			"search_filter": {
				Type:         schema.TypeString,
				Optional:     true,
				Default:      "General",
				ValidateFunc: validation.StringInSlice([]string{"AccountName", "DisplayName", "MailAddress", "General"}, false),
			},
		},
	}
}

// Lecture de la ressource de données.
func dataIdentitySourceUserRead(d *schema.ResourceData, m interface{}) error {
	clients := m.(*client.AggregatedClient)
	userName := d.Get("name").(string)
	searchFilter := d.Get("search_filter").(string)

	// Query ADO for list of identity user with filter
	filterUser, err := getIdentityUsersWithFilterValue(clients, searchFilter, userName)
	if err != nil {
		return fmt.Errorf(" Finding user with filter %s. Error: %v", searchFilter, err)
	}

	flattenUser, err := flattenIdentityUsers(filterUser)
	if err != nil {
		return fmt.Errorf(" Fatten user. Error: %v", err)
	}

	// Filter for the desired user in the FilterUsers results
	targetUser := validateIdentityUser(flattenUser, userName, searchFilter)
	if targetUser == nil {
		return fmt.Errorf(" Could not find user with name: %s with filter: %s", userName, searchFilter)
	}

	// Set id and user list for users data resource
	targetUserID := targetUser.Id.String()
	fmt.Printf("Setting user ID: %s\n", targetUserID)                          // Log the user ID being set
	fmt.Printf("User Subject Descriptor: %s\n", *targetUser.SubjectDescriptor) // Log the subject descriptor
	d.SetId(targetUserID)
<<<<<<< HEAD
	d.Set("descriptor", targetUser.SubjectDescriptor)
=======
	// using subjectDescriptor instead of Descriptor
	d.Set("descriptor", targetUser.Descriptor)
>>>>>>> 80752b74
	return nil
}

//	interroge ADO pour récupérer une liste des users en fonction du filtre
//
// Query AZDO for users with matching filter and search string
func getIdentityUsersWithFilterValue(clients *client.AggregatedClient, searchFilter string, filterValue string) (*[]identity.Identity, error) {
	// Get list of user with search filter and filter value provided at data source invocation.
	response, err := clients.IdentityClient.ReadIdentities(clients.Ctx, identity.ReadIdentitiesArgs{
		SearchFilter: &searchFilter, // Filter to get users
		FilterValue:  &filterValue,  // Search String for user
	})

	if err != nil {
		return nil, err
	}
	return response, nil
}

// Flatten Query Results
// transforme la liste des users récupérée en un format simplifié (vérifie que chaque utilisateur possède un descriptor valide avant de l'ajouter à la liste transformée).
func flattenIdentityUsers(users *[]identity.Identity) (*[]identity.Identity, error) {
	if users == nil {
		return nil, fmt.Errorf(" Input Users Parameter is nil")
	}
	results := make([]identity.Identity, len(*users))
	for i, user := range *users {
		if user.SubjectDescriptor == nil {
			return nil, fmt.Errorf(" User Object does not contain an id")
		} else {
			fmt.Printf("User %v has SubjectDescriptor: %v\n", user.ProviderDisplayName, *user.SubjectDescriptor)
		}
		newUser := identity.Identity{
			Descriptor:          user.SubjectDescriptor,
			Id:                  user.Id,
			ProviderDisplayName: user.ProviderDisplayName,
			// Add other fields here if needed
		}

		// afficher le descriptor
		fmt.Printf("Descriptor for the new user: %s\n", *newUser.Descriptor)
		results[i] = newUser
	}
	return &results, nil
}

//filtre les utilisateurs en cherchant ceux dont le nom d'affichage contient la chaîne de caractères fournie (userName), en utilisant une comparaison insensible à la casse.

// Filter results to validate user is correct. Occurs post-flatten due to missing properties based on search-filter.
func validateIdentityUser(users *[]identity.Identity, userName string, searchFilter string) *identity.Identity {
	for _, user := range *users {
		if strings.Contains(strings.ToLower(*user.ProviderDisplayName), strings.ToLower(userName)) {
			return &user
		}
	}
	return nil
}<|MERGE_RESOLUTION|>--- conflicted
+++ resolved
@@ -66,12 +66,7 @@
 	fmt.Printf("Setting user ID: %s\n", targetUserID)                          // Log the user ID being set
 	fmt.Printf("User Subject Descriptor: %s\n", *targetUser.SubjectDescriptor) // Log the subject descriptor
 	d.SetId(targetUserID)
-<<<<<<< HEAD
 	d.Set("descriptor", targetUser.SubjectDescriptor)
-=======
-	// using subjectDescriptor instead of Descriptor
-	d.Set("descriptor", targetUser.Descriptor)
->>>>>>> 80752b74
 	return nil
 }
 
