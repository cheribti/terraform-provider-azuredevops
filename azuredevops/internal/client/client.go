--- conflicted
+++ resolved
@@ -7,7 +7,6 @@
 	"os"
 	"strings"
 
-<<<<<<< HEAD
 	"github.com/microsoft/azure-devops-go-api/azuredevops/v7"
 	"github.com/microsoft/azure-devops-go-api/azuredevops/v7/build"
 	"github.com/microsoft/azure-devops-go-api/azuredevops/v7/core"
@@ -27,31 +26,11 @@
 	"github.com/microsoft/azure-devops-go-api/azuredevops/v7/serviceendpoint"
 	"github.com/microsoft/azure-devops-go-api/azuredevops/v7/servicehooks"
 	"github.com/microsoft/azure-devops-go-api/azuredevops/v7/taskagent"
+	"github.com/microsoft/azure-devops-go-api/azuredevops/v7/wiki"
 	"github.com/microsoft/azure-devops-go-api/azuredevops/v7/workitemtracking"
 	"github.com/microsoft/terraform-provider-azuredevops/azuredevops/utils/pipelineschecksextras"
 	"github.com/microsoft/terraform-provider-azuredevops/azuredevops/utils/sdk"
 	"github.com/microsoft/terraform-provider-azuredevops/azuredevops/utils/securityroles"
-=======
-	v5api "github.com/microsoft/azure-devops-go-api/azuredevops"
-	v5graph "github.com/microsoft/azure-devops-go-api/azuredevops/graph"
-	v5taskagent "github.com/microsoft/azure-devops-go-api/azuredevops/taskagent"
-	"github.com/microsoft/azure-devops-go-api/azuredevops/v6"
-	"github.com/microsoft/azure-devops-go-api/azuredevops/v6/build"
-	"github.com/microsoft/azure-devops-go-api/azuredevops/v6/core"
-	"github.com/microsoft/azure-devops-go-api/azuredevops/v6/featuremanagement"
-	"github.com/microsoft/azure-devops-go-api/azuredevops/v6/git"
-	"github.com/microsoft/azure-devops-go-api/azuredevops/v6/graph"
-	"github.com/microsoft/azure-devops-go-api/azuredevops/v6/identity"
-	"github.com/microsoft/azure-devops-go-api/azuredevops/v6/memberentitlementmanagement"
-	"github.com/microsoft/azure-devops-go-api/azuredevops/v6/operations"
-	"github.com/microsoft/azure-devops-go-api/azuredevops/v6/policy"
-	"github.com/microsoft/azure-devops-go-api/azuredevops/v6/release"
-	"github.com/microsoft/azure-devops-go-api/azuredevops/v6/security"
-	"github.com/microsoft/azure-devops-go-api/azuredevops/v6/serviceendpoint"
-	"github.com/microsoft/azure-devops-go-api/azuredevops/v6/taskagent"
-	"github.com/microsoft/azure-devops-go-api/azuredevops/v6/wiki"
-	"github.com/microsoft/azure-devops-go-api/azuredevops/v6/workitemtracking"
->>>>>>> c01fc563
 	"github.com/microsoft/terraform-provider-azuredevops/version"
 )
 
@@ -82,12 +61,9 @@
 	FeatureManagementClient       featuremanagement.Client
 	SecurityClient                security.Client
 	IdentityClient                identity.Client
+	WikiClient                    wiki.Client
 	WorkItemTrackingClient        workitemtracking.Client
-<<<<<<< HEAD
 	ServiceHooksClient            servicehooks.Client
-=======
-	WikiClient                    wiki.Client
->>>>>>> c01fc563
 	Ctx                           context.Context
 	SecurityRolesClient           securityroles.Client
 }
@@ -229,13 +205,10 @@
 		FeatureManagementClient:       featuremanagementClient,
 		SecurityClient:                securityClient,
 		IdentityClient:                identityClient,
+		WikiClient:                    wikiClient,
 		WorkItemTrackingClient:        workitemtrackingClient,
-<<<<<<< HEAD
 		ServiceHooksClient:            serviceHooksClient,
 		SecurityRolesClient:           securityRolesClient,
-=======
-		WikiClient:                    wikiClient,
->>>>>>> c01fc563
 		Ctx:                           ctx,
 	}
 
