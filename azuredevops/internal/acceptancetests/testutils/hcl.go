package testutils

import (
	"fmt"
	"strings"
)

func getGitRepoResource(gitRepoName string, initType string) string {
	return fmt.Sprintf(`
resource "azuredevops_git_repository" "repository" {
	project_id      = azuredevops_project.project.id
	name            = "%s"
	initialization {
		init_type = "%s"
	}
}`, gitRepoName, initType)
}

// HclGitRepoResource HCL describing an AzDO GIT repository resource
func HclGitRepoResource(projectName string, gitRepoName string, initType string) string {
	azureGitRepoResource := getGitRepoResource(gitRepoName, initType)

	projectResource := HclProjectResource(projectName)
	return fmt.Sprintf("%s\n%s", projectResource, azureGitRepoResource)
}

// HclForkedGitRepoResource HCL describing an AzDO GIT repository resource
func HclForkedGitRepoResource(projectName string, gitRepoName string, gitForkedRepoName string, initType string, forkedInitType string) string {
	azureGitRepoResource := fmt.Sprintf(`
	resource "azuredevops_git_repository" "gitforkedrepo" {
		project_id      		= azuredevops_project.project.id
		parent_repository_id    = azuredevops_git_repository.repository.id
		name            		= "%s"
		initialization {
			init_type = "%s"
		}
	}`, gitForkedRepoName, forkedInitType)
	gitRepoResource := HclGitRepoResource(projectName, gitRepoName, initType)
	return fmt.Sprintf("%s\n%s", gitRepoResource, azureGitRepoResource)
}

// HclGitRepoFileResource HCl describing a file in an AzDO GIT repository
func HclGitRepoFileResource(projectName, gitRepoName, initType, branch, file, content string) string {
	gitRepoFileResource := fmt.Sprintf(`
	resource "azuredevops_git_repository_file" "file" {
		repository_id = azuredevops_git_repository.repository.id
		file          = "%s"
		content       = "%s"
		branch        = "%s"
	}`, file, content, branch)
	gitRepoResource := HclGitRepoResource(projectName, gitRepoName, initType)
	return fmt.Sprintf("%s\n%s", gitRepoFileResource, gitRepoResource)
}

// HclGroupDataSource HCL describing an AzDO Group Data Source
func HclGroupDataSource(projectName string, groupName string) string {
	if projectName == "" {
		return fmt.Sprintf(`
data "azuredevops_group" "group" {
	name       = "%s"
}`, groupName)
	}
	dataSource := fmt.Sprintf(`
data "azuredevops_group" "group" {
	project_id = azuredevops_project.project.id
	name       = "%s"
}`, groupName)

	projectResource := HclProjectResource(projectName)
	return fmt.Sprintf("%s\n%s", projectResource, dataSource)
}

// HclProjectResource HCL describing an AzDO project
func HclProjectResource(projectName string) string {
	if strings.EqualFold(projectName, "") {
		return ""
	}
	return fmt.Sprintf(`
resource "azuredevops_project" "project" {
	name       = "%[1]s"
	description        = "%[1]s-description"
	visibility         = "private"
	version_control    = "Git"
	work_item_template = "Agile"
}`, projectName)
}

// HclProjectResourceWithFeature HCL describing an AzDO project including internal feature setup
func HclProjectResourceWithFeature(projectName string, featureStateTestplans string, featureStateArtifacts string) string {
	if projectName == "" {
		panic("Parameter: projectName cannot be empty")
	}
	if featureStateTestplans == "" {
		panic("Parameter: featureStateTestplans cannot be empty")
	}
	if featureStateArtifacts == "" {
		panic("Parameter: featureStateArtifacts cannot be empty")
	}
	return fmt.Sprintf(`
resource "azuredevops_project" "project" {
	name       = "%s"
	description        = "%s-description"
	visibility         = "private"
	version_control    = "Git"
	work_item_template = "Agile"

	features = {
		"testplans" = "%s"
		"artifacts" = "%s"
	}
}`, projectName, projectName, featureStateTestplans, featureStateArtifacts)
}

// HclProjectFeatures HCL describing an AzDO project including feature setup using azuredevops_git_repositories
func HclProjectFeatures(projectName string, featureStateTestplans string, featureStateArtifacts string) string {
	projectFeatures := fmt.Sprintf(`
resource "azuredevops_project_features" "project-features" {
	project_id = azuredevops_project.project.id
	features = {
		"testplans" = "%s"
		"artifacts" = "%s"
	}
}`, featureStateTestplans, featureStateArtifacts)

	projectResource := HclProjectResource(projectName)
	return fmt.Sprintf("%s\n%s", projectResource, projectFeatures)
}

// HclProjectFeatures HCL describing an AzDO project including feature setup using azuredevops_git_repositories
func HclProjectPipelineSettings(projectName string, enforceJobAuthScope, enforceReferencedRepoScopedToken, enforceSettableVar, publishPipelineMetadata, statusBadgesArePrivate, enforceJobAuthScopeForReleases bool) string {
	projectPipelineSettings := fmt.Sprintf(`
resource "azuredevops_project_pipeline_settings" "this" {
	project_id = azuredevops_project.project.id

	enforce_job_scope = %t
	enforce_referenced_repo_scoped_token = %t
	enforce_settable_var = %t
	publish_pipeline_metadata = %t
	status_badges_are_private = %t
	enforce_job_scope_for_release = %t
}`, enforceJobAuthScope, enforceReferencedRepoScopedToken, enforceSettableVar, publishPipelineMetadata, statusBadgesArePrivate, enforceJobAuthScopeForReleases)

	projectResource := HclProjectResource(projectName)
	return fmt.Sprintf("%s\n%s", projectResource, projectPipelineSettings)
}

// HclProjectsDataSource HCL describing a data source for multiple AzDO projects
func HclProjectsDataSource(projectName string) string {
	projectResource := HclProjectResource(projectName)
	return fmt.Sprintf(`
%s

data "azuredevops_projects" "project-list" {
	name = azuredevops_project.project.name
}
`, projectResource)
}

// HclProjectsDataSourceWithStateAndInvalidName creates HCL for a multi value data source for AzDo projects
func HclProjectsDataSourceWithStateAndInvalidName() string {
	return `data "azuredevops_projects" "project-list" {
		name = "invalid_name"
		state = "wellFormed"
	}`
}

// HclProjectGitRepository HCL describing a single-value data source for an AzDO git repository
func HclProjectGitRepository(projectName string, gitRepoName string) string {
	return fmt.Sprintf(`
data "azuredevops_project" "project" {
	name = "%s"
}

data "azuredevops_git_repository" "repository" {
	project_id = data.azuredevops_project.project.id
	name = "%s"
}`, projectName, gitRepoName)
}

// HclProjectGitRepositories HCL describing a multi value data source for AzDO git repositories
func HclProjectGitRepositories(projectName string, gitRepoName string) string {
	return fmt.Sprintf(`
data "azuredevops_project" "project" {
	name = azuredevops_project.project.name
}

data "azuredevops_git_repositories" "repositories" {
	project_id = data.azuredevops_project.project.id
	name = "%s"
}`, gitRepoName)
}

// HclProjectGitRepositoryImport HCL describing a AzDO git repositories
func HclProjectGitRepositoryImport(gitRepoName string, projectName string) string {
	azureGitRepoResource := fmt.Sprintf(`
	resource "azuredevops_git_repository" "repository" {
		project_id      = azuredevops_project.project.id
		name            = "%s"
		initialization {
		   init_type = "Import"
		   source_type = "Git"
		   source_url = "https://github.com/microsoft/terraform-provider-azuredevops.git"
		 }
	}`, gitRepoName)
	projectResource := HclProjectResource(projectName)
	return fmt.Sprintf("%s\n%s", projectResource, azureGitRepoResource)
}

func HclProjectGitRepoImportPrivate(projectName, gitRepoName, gitImportRepoName, serviceEndpointName string) string {
	gitRepoResource := HclGitRepoResource(projectName, gitRepoName, "Clean")
	serviceEndpointResource := fmt.Sprintf(`
	resource "azuredevops_serviceendpoint_generic_git" "serviceendpoint" {
		project_id            = azuredevops_project.project.id
		service_endpoint_name = "%s"
		repository_url        = azuredevops_git_repository.repository.remote_url
	}
	`, serviceEndpointName)
	importGitRepoResource := fmt.Sprintf(`
	resource "azuredevops_git_repository" "import" {
		project_id      = azuredevops_project.project.id
		name            = "%s"
		initialization {
		   init_type             = "Import"
		   source_type           = "Git"
		   source_url            = azuredevops_git_repository.repository.remote_url
		   service_connection_id = azuredevops_serviceendpoint_generic_git.serviceendpoint.id
		 }
	}`, gitImportRepoName)
	return fmt.Sprintf("%s\n%s\n%s", gitRepoResource, serviceEndpointResource, importGitRepoResource)
}

// HclSecurityroleDefinitionsDataSource HCL describing a data source for securityrole definitions
func HclSecurityroleDefinitionsDataSource() string {
	return `
data "azuredevops_securityrole_definitions" "definitions-list" {
	scope = "distributedtask.environmentreferencerole"
}
`
}

// HclUserEntitlementResource HCL describing an AzDO UserEntitlement
func HclUserEntitlementResource(principalName string) string {
	return fmt.Sprintf(`
resource "azuredevops_user_entitlement" "user" {
	principal_name     = "%s"
	account_license_type = "express"
}`, principalName)
}

// HclGroupEntitlementResource HCL describing an AzDO GroupEntitlement
func HclGroupEntitlementResource(displayName string) string {
	return fmt.Sprintf(`
resource "azuredevops_group_entitlement" "group" {
	display_name = "%s"
	account_license_type = "express"
}`, displayName)
}

// HclGroupEntitlementResource HCL describing an AzDO GroupEntitlement linked
// with Azure AD
func HclGroupEntitlementResourceAAD(originId string) string {
	return fmt.Sprintf(`
resource "azuredevops_group_entitlement" "group_aad" {
	origin_id = "%s"
	origin = "aad"
	account_license_type = "express"
}`, originId)
}

// HclServiceEndpointGitHubResource HCL describing an AzDO service endpoint
func HclServiceEndpointGitHubResource(projectName string, serviceEndpointName string) string {
	serviceEndpointResource := fmt.Sprintf(`
resource "azuredevops_serviceendpoint_github" "serviceendpoint" {
	project_id             = azuredevops_project.project.id
	service_endpoint_name  = "%s"
	auth_personal {
	}
}`, serviceEndpointName)

	projectResource := HclProjectResource(projectName)
	return fmt.Sprintf("%s\n%s", projectResource, serviceEndpointResource)
}

// HclServiceEndpointGitHubDataSourceWithServiceEndpointID HCL describing a data source for an AzDO service endpoint
func HclServiceEndpointGitHubDataSourceWithServiceEndpointID() string {
	return `
data "azuredevops_serviceendpoint_github" "serviceendpoint" {
  project_id = azuredevops_project.project.id
  service_endpoint_id         = azuredevops_serviceendpoint_github.serviceendpoint.id
}
`
}

// HclServiceEndpointGitHubDataSourceWithServiceEndpointName HCL describing a data source for an AzDO service endpoint
func HclServiceEndpointGitHubDataSourceWithServiceEndpointName(serviceEndpointName string) string {
	return fmt.Sprintf(`
data "azuredevops_serviceendpoint_github" "serviceendpoint" {
  project_id            = azuredevops_project.project.id
  service_endpoint_name = "%s"
  depends_on            = [azuredevops_serviceendpoint_github.serviceendpoint]
}
`, serviceEndpointName)
}

func HclServiceEndpointGitHubEnterpriseResource(projectName string, serviceEndpointName string) string {
	serviceEndpointResource := fmt.Sprintf(`
resource "azuredevops_serviceendpoint_github_enterprise" "serviceendpoint" {
	project_id             = azuredevops_project.project.id
	service_endpoint_name  = "%s"
	url                    = "https://github.contoso.com"
	auth_personal {
		personal_access_token = "hcl_test_token_basic"
	}
}`, serviceEndpointName)

	projectResource := HclProjectResource(projectName)
	return fmt.Sprintf("%s\n%s", projectResource, serviceEndpointResource)
}

// HclServiceEndpointRunPipelineResource HCL describing an AzDO service endpoint
func HclServiceEndpointRunPipelineResourceSimple(serviceEndpointName string) string {
	serviceEndpointResource := fmt.Sprintf(`
resource "azuredevops_serviceendpoint_runpipeline" "serviceendpoint" {
  project_id             = azuredevops_project.project.id
  organization_name      = "example"
  service_endpoint_name  = "%[1]s"
	auth_personal {
	}
}`, serviceEndpointName)

	return serviceEndpointResource
}

func HclServiceEndpointRunPipelineResource(serviceEndpointName string, accessToken string, description string) string {
	serviceEndpointResource := fmt.Sprintf(`
resource "azuredevops_serviceendpoint_runpipeline" "serviceendpoint" {
  project_id             = azuredevops_project.project.id
  organization_name      = "example"
  service_endpoint_name  = "%[1]s"
  auth_personal {
    personal_access_token= "%[2]s"
  }
	description = "%[3]s"
}`, serviceEndpointName, accessToken, description)

	return serviceEndpointResource
}

// HclServiceEndpointDockerRegistryResource HCL describing an AzDO service endpoint
func HclServiceEndpointDockerRegistryResource(projectName string, serviceEndpointName string) string {
	serviceEndpointResource := fmt.Sprintf(`
resource "azuredevops_serviceendpoint_dockerregistry" "serviceendpoint" {
	docker_email           = "test@email.com"
	docker_username        = "testuser"
	docker_password        = "secret"
	project_id             = azuredevops_project.project.id
	service_endpoint_name  = "%s"

}`, serviceEndpointName)

	projectResource := HclProjectResource(projectName)
	return fmt.Sprintf("%s\n%s", projectResource, serviceEndpointResource)
}

// HclServiceEndpointAzureCRResource HCL describing an AzDO service endpoint
func HclServiceEndpointAzureCRResource(projectName string, serviceEndpointName string) string {
	serviceEndpointResource := fmt.Sprintf(`
resource "azuredevops_serviceendpoint_azurecr" "serviceendpoint" {
	project_id                = azuredevops_project.project.id
	service_endpoint_name     = "%s"
	azurecr_spn_tenantid      = "9c59cbe5-2ca1-4516-b303-8968a070edd2"
	azurecr_subscription_id   = "3b0fee91-c36d-4d70-b1e9-fc4b9d608c3d"
	azurecr_subscription_name = "Microsoft Azure DEMO"
	resource_group            = "testrg"
	azurecr_name              = "testacr"
}`, serviceEndpointName)

	projectResource := HclProjectResource(projectName)
	return fmt.Sprintf("%s\n%s", projectResource, serviceEndpointResource)
}

// HclServiceEndpointKubernetesResource HCL describing an AzDO kubernetes service endpoint
func HclServiceEndpointKubernetesResource(projectName string, serviceEndpointName string, authorizationType string) string {
	var serviceEndpointResource string
	switch authorizationType {
	case "AzureSubscription":
		serviceEndpointResource = fmt.Sprintf(`
resource "azuredevops_serviceendpoint_kubernetes" "serviceendpoint" {
	project_id             = azuredevops_project.project.id
	service_endpoint_name  = "%s"
	apiserver_url = "https://sample-kubernetes-cluster.hcp.westeurope.azmk8s.io"
	authorization_type = "AzureSubscription"
	azure_subscription {
		subscription_id = "8a7aace5-66b1-66b1-66b1-8968a070edd2"
		subscription_name = "Microsoft Azure DEMO"
		tenant_id = "2e3a33f9-66b1-66b1-66b1-8968a070edd2"
		resourcegroup_id = "sample-rg"
		namespace = "default"
		cluster_name = "sample-aks"
	}
}`, serviceEndpointName)
	case "ServiceAccount":
		serviceEndpointResource = fmt.Sprintf(`
resource "azuredevops_serviceendpoint_kubernetes" "serviceendpoint" {
	project_id            = azuredevops_project.project.id
	service_endpoint_name = "%s"
	apiserver_url         = "https://sample-kubernetes-cluster.hcp.westeurope.azmk8s.io"
	authorization_type    = "ServiceAccount"
	service_account {
	  token   = "kubernetes_TEST_api_token"
	  ca_cert = "kubernetes_TEST_ca_cert"
	}
}`, serviceEndpointName)
	case "Kubeconfig":
		serviceEndpointResource = fmt.Sprintf(`
resource "azuredevops_serviceendpoint_kubernetes" "serviceendpoint" {
	project_id            = azuredevops_project.project.id
	service_endpoint_name = "%s"
	apiserver_url         = "https://sample-kubernetes-cluster.hcp.westeurope.azmk8s.io"
	authorization_type    = "Kubeconfig"
	kubeconfig {
		kube_config            = <<EOT
								apiVersion: v1
								clusters:
								- cluster:
									certificate-authority: fake-ca-file
									server: https://1.2.3.4
								name: development
								contexts:
								- context:
									cluster: development
									namespace: frontend
									user: developer
								name: dev-frontend
								current-context: dev-frontend
								kind: Config
								preferences: {}
								users:
								- name: developer
								user:
									client-certificate: fake-cert-file
									client-key: fake-key-file
								EOT
		accept_untrusted_certs = true
		cluster_context        = "dev-frontend"
	}
}`, serviceEndpointName)
	}
	projectResource := HclProjectResource(projectName)
	return fmt.Sprintf("%s\n%s", projectResource, serviceEndpointResource)
}

// HclServiceEndpointAzureRMDataSourceWithServiceEndpointID HCL describing a data source for an AzDO service endpoint
func HclServiceEndpointAzureRMDataSourceWithServiceEndpointID() string {
	return `
data "azuredevops_serviceendpoint_azurerm" "serviceendpointrm" {
  project_id = azuredevops_project.project.id
  service_endpoint_id         = azuredevops_serviceendpoint_azurerm.serviceendpointrm.id
}
`
}

// HclServiceEndpointAzureRMDataSourceWithServiceEndpointName HCL describing a data source for an AzDO service endpoint
func HclServiceEndpointAzureRMDataSourceWithServiceEndpointName(serviceEndpointName string) string {
	return fmt.Sprintf(`
data "azuredevops_serviceendpoint_azurerm" "serviceendpointrm" {
  project_id            = azuredevops_project.project.id
  service_endpoint_name = "%s"
  depends_on            = [azuredevops_serviceendpoint_azurerm.serviceendpointrm]
}
`, serviceEndpointName)
}

// HclServiceEndpointAzureRMResource HCL describing an AzDO service endpoint
func HclServiceEndpointAzureRMResource(projectName string, serviceEndpointName string, serviceprincipalid string, serviceprincipalkey string, serviceEndpointAuthenticationScheme string) string {
	serviceEndpointResource := fmt.Sprintf(`
resource "azuredevops_serviceendpoint_azurerm" "serviceendpointrm" {
  project_id            = azuredevops_project.project.id
  service_endpoint_name = "%s"
  credentials {
    serviceprincipalid  = "%s"
    serviceprincipalkey = "%s"
  }
  azurerm_spn_tenantid                   = "9c59cbe5-2ca1-4516-b303-8968a070edd2"
  azurerm_subscription_id                = "3b0fee91-c36d-4d70-b1e9-fc4b9d608c3d"
  azurerm_subscription_name              = "Microsoft Azure DEMO"
  service_endpoint_authentication_scheme = "%s"
}
`, serviceEndpointName, serviceprincipalid, serviceprincipalkey, serviceEndpointAuthenticationScheme)

	projectResource := HclProjectResource(projectName)
	return fmt.Sprintf("%s\n%s", projectResource, serviceEndpointResource)
}

func HclServiceEndpointAzureRMResourceWithValidate(projectName string, serviceEndpointName string, serviceprincipalid string, serviceprincipalkey string, serviceEndpointAuthenticationScheme string, validate bool) string {
	serviceEndpointResource := fmt.Sprintf(`
resource "azuredevops_serviceendpoint_azurerm" "serviceendpointrm" {
  project_id            = azuredevops_project.project.id
  service_endpoint_name = "%s"
  credentials {
    serviceprincipalid  = "%s"
    serviceprincipalkey = "%s"
  }
  azurerm_spn_tenantid                   = "9c59cbe5-2ca1-4516-b303-8968a070edd2"
  azurerm_subscription_id                = "3b0fee91-c36d-4d70-b1e9-fc4b9d608c3d"
  azurerm_subscription_name              = "Microsoft Azure DEMO"
  service_endpoint_authentication_scheme = "%s"
  features {
	validate = %v
  }
}
`, serviceEndpointName, serviceprincipalid, serviceprincipalkey, serviceEndpointAuthenticationScheme, validate)

	projectResource := HclProjectResource(projectName)
	return fmt.Sprintf("%s\n%s", projectResource, serviceEndpointResource)
}

// HclServiceEndpointAzureRMResource HCL describing an AzDO service endpoint
func HclServiceEndpointAzureRMNoKeyResource(projectName string, serviceEndpointName string, serviceprincipalid string, serviceEndpointAuthenticationScheme string) string {
	serviceEndpointResource := fmt.Sprintf(`
resource "azuredevops_serviceendpoint_azurerm" "serviceendpointrm" {
  project_id            = azuredevops_project.project.id
  service_endpoint_name = "%s"
  credentials {
    serviceprincipalid  = "%s"
  }
  azurerm_spn_tenantid                   = "9c59cbe5-2ca1-4516-b303-8968a070edd2"
  azurerm_subscription_id                = "3b0fee91-c36d-4d70-b1e9-fc4b9d608c3d"
  azurerm_subscription_name              = "Microsoft Azure DEMO"
  service_endpoint_authentication_scheme = "%s"
}
`, serviceEndpointName, serviceprincipalid, serviceEndpointAuthenticationScheme)

	projectResource := HclProjectResource(projectName)
	return fmt.Sprintf("%s\n%s", projectResource, serviceEndpointResource)
}

// HclServiceEndpointAzureRMResourceMG HCL describing an AzDO service endpoint
func HclServiceEndpointAzureRMResourceWithMG(projectName string, serviceEndpointName string, serviceprincipalid string, serviceprincipalkey string) string {
	serviceEndpointResource := fmt.Sprintf(`
resource "azuredevops_serviceendpoint_azurerm" "serviceendpointrm" {
  project_id            = azuredevops_project.project.id
  service_endpoint_name = "%s"
  credentials {
    serviceprincipalid  = "%s"
    serviceprincipalkey = "%s"
  }
  azurerm_spn_tenantid                   = "9c59cbe5-2ca1-4516-b303-8968a070edd2"
  azurerm_management_group_id            = "Microsoft_Azure_Demo_MG"
  azurerm_management_group_name          = "Microsoft Azure Demo MG"
  service_endpoint_authentication_scheme = "ServicePrincipal"
}
`, serviceEndpointName, serviceprincipalid, serviceprincipalkey)

	projectResource := HclProjectResource(projectName)
	return fmt.Sprintf("%s\n%s", projectResource, serviceEndpointResource)
}

// HclServiceEndpointAzureRMAutomaticResourceWithProject HCL describing an AzDO service endpoint
func HclServiceEndpointAzureRMAutomaticResourceWithProject(projectName string, serviceEndpointName string, serviceEndpointAuthenticationScheme string, subscriptionId string, subscriptionName string, tenantId string) string {
	serviceEndpointResource := fmt.Sprintf(`
resource "azuredevops_serviceendpoint_azurerm" "serviceendpointrm" {
  project_id                             = azuredevops_project.project.id
  service_endpoint_name                  = "%s"
  azurerm_spn_tenantid                   = "%s"
  azurerm_subscription_id                = "%s"
  azurerm_subscription_name              = "%s"
  service_endpoint_authentication_scheme = "%s"
}
`, serviceEndpointName, tenantId, subscriptionId, subscriptionName, serviceEndpointAuthenticationScheme)

	projectResource := HclProjectResource(projectName)
	return fmt.Sprintf("%s\n%s", projectResource, serviceEndpointResource)
}

// HclServiceEndpointServiceFabricResource HCL describing an AzDO service endpoint
func HclServiceEndpointServiceFabricResource(projectName string, serviceEndpointName string, authorizationType string) string {
	var serviceEndpointResource string
	switch authorizationType {
	case "Certificate":
		serviceEndpointResource = fmt.Sprintf(`
resource "azuredevops_serviceendpoint_servicefabric" "serviceendpoint" {
  project_id            = azuredevops_project.project.id
  service_endpoint_name = "%s"
  cluster_endpoint      = "tcp://test"
  certificate {
    server_certificate_lookup     = "Thumbprint"
    server_certificate_thumbprint = "test"
    client_certificate            = "test"
    client_certificate_password   = "test"
  }
}`, serviceEndpointName)
	case "UsernamePassword":
		serviceEndpointResource = fmt.Sprintf(`
resource "azuredevops_serviceendpoint_servicefabric" "serviceendpoint" {
  project_id            = azuredevops_project.project.id
  service_endpoint_name = "%s"
  cluster_endpoint      = "tcp://test"
  azure_active_directory {
    server_certificate_lookup     = "Thumbprint"
    server_certificate_thumbprint = "test"
    username                      = "test"
    password                      = "test"
  }
}`, serviceEndpointName)
	case "None":
		serviceEndpointResource = fmt.Sprintf(`
resource "azuredevops_serviceendpoint_servicefabric" "serviceendpoint" {
  project_id            = azuredevops_project.project.id
  service_endpoint_name = "%s"
  cluster_endpoint      = "tcp://test"
  none {
    unsecured   = false
    cluster_spn = "test"
  }
}`, serviceEndpointName)
	}
	projectResource := HclProjectResource(projectName)
	return fmt.Sprintf("%s\n%s", projectResource, serviceEndpointResource)
}

// HclServiceEndpointGenericResource HCL describing an AzDO service endpoint
func HclServiceEndpointGenericResource(projectName string, serviceEndpointName string, serverUrl string, username string, password string) string {
	serviceEndpointResource := fmt.Sprintf(`
resource "azuredevops_serviceendpoint_generic" "test" {
	project_id            = azuredevops_project.project.id
	service_endpoint_name = "%s"
	description           = "test"
	server_url            = "%s"
	username              = "%s"
	password              = "%s"
}`, serviceEndpointName, serverUrl, username, password)

	projectResource := HclProjectResource(projectName)
	return fmt.Sprintf("%s\n%s", projectResource, serviceEndpointResource)
}

// HclVariableGroupResource HCL describing an AzDO group
func HclVariableGroupResource(variableGroupName string, allowAccess bool) string {
	return fmt.Sprintf(`
resource "azuredevops_variable_group" "vg" {
	project_id  = azuredevops_project.project.id
	name        = "%s"
	description = "A sample variable group."
	allow_access = %t
	variable {
		name      = "key1"
		secret_value  = "value1"
		is_secret = true
	}

	variable {
		name  = "key2"
		value = "value2"
	}

	variable {
		name = "key3"
	}
}`, variableGroupName, allowAccess)
}

// HclVariableGroupResourceWithProject HCL describing an AzDO variable group
func HclVariableGroupResourceWithProject(projectName string, variableGroupName string, allowAccess bool) string {
	variableGroupResource := HclVariableGroupResource(variableGroupName, allowAccess)
	projectResource := HclProjectResource(projectName)
	return fmt.Sprintf("%s\n%s", projectResource, variableGroupResource)
}

// HclVariableGroupResourceNoSecretsWithProject Similar to HclVariableGroupResource, but without a secret variable
func HclVariableGroupResourceNoSecretsWithProject(projectName string, variableGroupName string, allowAccess bool) string {
	variableGroupResource := fmt.Sprintf(`
resource "azuredevops_variable_group" "vg" {
	project_id  = azuredevops_project.project.id
	name        = "%s"
	description = "A sample variable group."
	allow_access = %t
	variable {
		name      = "key1"
		value     = "value1"
	}
}`, variableGroupName, allowAccess)

	projectResource := HclProjectResource(projectName)
	return fmt.Sprintf("%s\n%s", projectResource, variableGroupResource)
}

// HclVariableGroupResourceKeyVaultWithProject HCL describing an AzDO project and variable group with key vault
func HclVariableGroupResourceKeyVaultWithProject(projectName string, variableGroupName string, allowAccess bool, keyVaultName string) string {
	projectAndServiceEndpoint := HclServiceEndpointAzureRMResource(projectName, "test-service-connection", "e318e66b-ec4b-4dff-9124-41129b9d7150", "d9d210dd-f9f0-4176-afb8-a4df60e1ae72", "ServicePrincipal")

	return fmt.Sprintf("%s\n%s", projectAndServiceEndpoint, HclVariableGroupResourceKeyVault(variableGroupName, allowAccess, keyVaultName))
}

// HclVariableGroupResourceKeyVault HCL describing an AzDO variable group with key vault
func HclVariableGroupResourceKeyVault(variableGroupName string, allowAccess bool, keyVaultName string) string {
	return fmt.Sprintf(`
resource "azuredevops_variable_group" "vg" {
	project_id  = azuredevops_project.project.id
	name        = "%s"
	description = "A sample variable group."
	allow_access = %t
	key_vault {
        name = "%s"
        service_endpoint_id  = azuredevops_serviceendpoint_azurerm.serviceendpointrm.id
    }
	variable {
		name = "key1"
	}
}`, variableGroupName, allowAccess, keyVaultName)
}

// HclVariableGroupDataSource HCL describing a data source for an AzDO Variable Group
func HclVariableGroupDataSource() string {
	return `
data "azuredevops_variable_group" "vg" {
	project_id  = azuredevops_project.project.id
	name        = azuredevops_variable_group.vg.name
}`
}

// HclAgentPoolResource HCL describing an AzDO Agent Pool
func HclAgentPoolResource(poolName string) string {
	return fmt.Sprintf(`
resource "azuredevops_agent_pool" "pool" {
	name           = "%s"
	auto_provision = false
	auto_update    = false
	pool_type      = "automation"
	}`, poolName)
}

// HclAgentPoolResourceAppendPoolNameToResourceName HCL describing an AzDO Agent Pool with agent pool name appended to resource name
func HclAgentPoolResourceAppendPoolNameToResourceName(poolName string) string {
	return fmt.Sprintf(`
resource "azuredevops_agent_pool" "pool_%[1]s" {
	name           = "%[1]s"
	auto_provision = false
	auto_update    = false
	pool_type      = "automation"
	}`, poolName)
}

// HclAgentPoolDataSource HCL describing a data source for an AzDO Agent Pool
func HclAgentPoolDataSource() string {
	return `
data "azuredevops_agent_pool" "pool" {
	name = azuredevops_agent_pool.pool.name
}`
}

// HclAgentPoolsDataSource HCL describing a data source for an AzDO Agent Pools
func HclAgentPoolsDataSource() string {
	return `
data "azuredevops_agent_pools" "pools" {
}`
}

// HclAgentQueueDataSource HCL describing a data source for an AzDO Agent Queue
func HclAgentQueueDataSource(projectName, queueName string) string {
	return fmt.Sprintf(`
%s

data "azuredevops_agent_queue" "queue" {
	project_id = azuredevops_project.project.id
	name = "%s"
}`, HclProjectResource(projectName), queueName)
}

// HclAgentQueueResource HCL describing an AzDO Agent Pool and Agent Queue
func HclAgentQueueResource(projectName, poolName string) string {
	poolHCL := HclAgentPoolResource(poolName)
	queueHCL := fmt.Sprintf(`
resource "azuredevops_project" "p" {
	name = "%s"
}

resource "azuredevops_agent_queue" "q" {
	project_id    = azuredevops_project.p.id
	agent_pool_id = azuredevops_agent_pool.pool.id
}`, projectName)

	return fmt.Sprintf("%s\n%s", poolHCL, queueHCL)
}

// HclBuildDefinitionResourceGitHub HCL describing an AzDO build definition sourced from GitHub
func HclBuildDefinitionResourceGitHub(projectName string, buildDefinitionName string, buildPath string) string {
	return HclBuildDefinitionResourceWithProject(
		projectName,
		buildDefinitionName,
		buildPath,
		"GitHub",
		"repoOrg/repoName",
		"refs/heads/master",
		"path/to/yaml",
		"")
}

// HclBuildDefinitionResourceBitbucket HCL describing an AzDO build definition sourced from Bitbucket
func HclBuildDefinitionResourceBitbucket(projectName string, buildDefinitionName string, buildPath string, serviceConnectionID string) string {
	return HclBuildDefinitionResourceWithProject(
		projectName,
		buildDefinitionName,
		buildPath,
		"Bitbucket",
		"repoOrg/repoName",
		"master",
		"path/to/yaml",
		serviceConnectionID)
}

// HclBuildDefinitionResourceTfsGit HCL describing an AzDO build definition sourced from AzDo Git Repo
func HclBuildDefinitionResourceTfsGit(projectName string, gitRepoName string, buildDefinitionName string, buildPath string) string {
	buildDefinitionResource := HclBuildDefinitionResourceWithProject(
		projectName,
		buildDefinitionName,
		buildPath,
		"TfsGit",
		"${azuredevops_git_repository.repository.id}",
		"refs/heads/master",
		"path/to/yaml",
		"")

	azureGitRepoResource := getGitRepoResource(gitRepoName, "Clean")

	return fmt.Sprintf("%s\n%s", azureGitRepoResource, buildDefinitionResource)
}

// HclBuildDefinitionResource HCL describing an AzDO build definition
func HclBuildDefinitionResource(
	buildDefinitionName string,
	buildPath string,
	repoType string,
	repoID string,
	branchName string,
	yamlPath string,
	serviceConnectionID string,
) string {
	return fmt.Sprintf(`
	resource "azuredevops_build_definition" "build" {
		project_id      = azuredevops_project.project.id
		name            = "%s"
		agent_pool_name = "Azure Pipelines"
		path			= "%s"

		repository {
			repo_type             = "%s"
			repo_id               = "%s"
			branch_name           = "%s"
			yml_path              = "%s"
			service_connection_id = "%s"
		}
	}`, buildDefinitionName, buildPath, repoType, repoID, branchName, yamlPath, serviceConnectionID)
}

// HclBuildDefinitionDataSource HCL describing a data source for an AzDO Variable Group
func HclBuildDefinitionDataSource(path string) string {
	return fmt.Sprintf(`
data "azuredevops_build_definition" "build" {
	project_id  = azuredevops_project.project.id
	name        = azuredevops_build_definition.build.name
	path        = "%s"
}`, path)
}

// HclBuildDefinitionResourceWithProject HCL describing an AzDO build definition and a project
func HclBuildDefinitionResourceWithProject(
	projectName string,
	buildDefinitionName string,
	buildPath string,
	repoType string,
	repoID string,
	branchName string,
	yamlPath string,
	serviceConnectionID string,
) string {
	escapedBuildPath := strings.ReplaceAll(buildPath, `\`, `\\`)
	buildDefinitionResource := HclBuildDefinitionResource(buildDefinitionName, escapedBuildPath, repoType, repoID, branchName, yamlPath, serviceConnectionID)
	projectResource := HclProjectResource(projectName)

	return fmt.Sprintf("%s\n%s", projectResource, buildDefinitionResource)
}

// HclBuildDefinitionWithVariables A build definition with variables
func HclBuildDefinitionWithVariables(varValue, secretVarValue, name string) string {
	buildDefinitionResource := fmt.Sprintf(`
	resource "azuredevops_build_definition" "build" {
		project_id = azuredevops_project.project.id
		name       = "%s"
		repository {
			repo_type   = "TfsGit"
			repo_id     = azuredevops_git_repository.repository.id
			branch_name = azuredevops_git_repository.repository.default_branch
			yml_path    = "azure-pipelines.yml"
		}

		variable {
			name  = "FOO_VAR"
			value = "%s"
		}

		variable {
			name      = "BAR_VAR"
			secret_value     = "%s"
			is_secret = true
		}
	}`, name, varValue, secretVarValue)
	repoAndProjectResource := HclGitRepoResource(name, name+"-repo", "Clean")

	return fmt.Sprintf("%s\n%s", repoAndProjectResource, buildDefinitionResource)
}

// HclGroupMembershipResource full terraform stanza to standup a group membership
func HclGroupMembershipResource(projectName, groupName, userPrincipalName string) string {
	membershipDependenciesStanza := HclGroupMembershipDependencies(projectName, groupName, userPrincipalName)
	membershipStanza := `
resource "azuredevops_group_membership" "membership" {
	group = data.azuredevops_group.group.descriptor
	members = [azuredevops_user_entitlement.user.descriptor]
}`

	return membershipDependenciesStanza + "\n" + membershipStanza
}

// HclGroupMembershipDependencies all the dependencies needed to configure a group membership
func HclGroupMembershipDependencies(projectName, groupName, userPrincipalName string) string {
	return fmt.Sprintf(`
resource "azuredevops_project" "project" {
  name = "%s"
}
data "azuredevops_group" "group" {
  project_id = azuredevops_project.project.id
  name       = "%s"
}
resource "azuredevops_user_entitlement" "user" {
  principal_name       = "%s"
  account_license_type = "express"
}

output "group_descriptor" {
  value = data.azuredevops_group.group.descriptor
}
output "user_descriptor" {
  value = azuredevops_user_entitlement.user.descriptor
}
`, projectName, groupName, userPrincipalName)
}

// HclGroupResource HCL describing an AzDO group, if the projectName is empty, only a azuredevops_group instance is returned
func HclGroupResource(groupResourceName, projectName, groupName string) string {
	return fmt.Sprintf(`
%s

resource "azuredevops_group" "%s" {
	scope        = azuredevops_project.project.id
	display_name = "%s"
}

output "group_id_%s" {
	value = azuredevops_group.%s.id
}
`, HclProjectResource(projectName), groupResourceName, groupName, groupResourceName, groupResourceName)
}

// HclResourceAuthorization HCL describing a resource authorization
func HclResourceAuthorization(resourceID string, authorized bool) string {
	return fmt.Sprintf(`
resource "azuredevops_resource_authorization" "auth" {
	project_id  = azuredevops_project.project.id
	resource_id = %s
	authorized  = %t
	type = "endpoint"
}`, resourceID, authorized)
}

// HclDefinitionResourceAuthorization HCL describing a resource authorization
func HclDefinitionResourceAuthorization(resourceID, definitionID, resourceType string, authorized bool) string {
	return fmt.Sprintf(`
resource "azuredevops_resource_authorization" "auth" {
	project_id  = azuredevops_project.project.id
	resource_id = %s
	definition_id = %s
	type = "%s"
	authorized  = %t
}`, resourceID, definitionID, resourceType, authorized)
}

// HclProjectPermissions creates HCL for testing to set permissions for a AzDO project
func HclProjectPermissions(projectName string) string {
	projectResource := HclProjectResource(projectName)
	return fmt.Sprintf(`
%s

data "azuredevops_group" "tf-project-readers" {
	project_id = azuredevops_project.project.id
	name       = "Readers"
}

resource "azuredevops_project_permissions" "project-permissions" {
	project_id  = azuredevops_project.project.id
	principal   = data.azuredevops_group.tf-project-readers.id
	permissions = {
	  DELETE              = "Deny"
	  EDIT_BUILD_STATUS   = "NotSet"
	  WORK_ITEM_MOVE      = "Allow"
	  DELETE_TEST_RESULTS = "Deny"
	}
}
`, projectResource)
}

// HclBuildFolder creates HCL for testing Build Folders
func HclBuildFolder(projectName string, path string, description string) string {
	projectResource := HclProjectResource(projectName)

	escapedBuildPath := strings.ReplaceAll(path, `\`, `\\`)
	return fmt.Sprintf(`
%s

resource "azuredevops_build_folder" "test_folder" {
	project_id  = azuredevops_project.project.id
	path        = "%s"
	description = "%s"
}
`, projectResource, escapedBuildPath, description)
}

// HclGitPermissions creates HCl for testing to set permissions for a the all Git repositories of AzDO project
func HclGitPermissions(projectName string) string {
	projectResource := HclProjectResource(projectName)
	return fmt.Sprintf(`
%s

data "azuredevops_group" "project-readers" {
	project_id = azuredevops_project.project.id
	name       = "Readers"
}

resource "azuredevops_git_permissions" "git-permissions" {
	project_id  = azuredevops_project.project.id
	principal   = data.azuredevops_group.project-readers.id
	permissions = {
		CreateRepository = "Deny"
		DeleteRepository = "Deny"
		RenameRepository = "NotSet"
	}
}
`, projectResource)
}

// HclGitPermissionsForRepository creates HCl for testing to set permissions for a the all Git repositories of AzDO project
func HclGitPermissionsForRepository(projectName string, gitRepoName string) string {
	projectResource := HclProjectResource(projectName)
	gitRepository := getGitRepoResource(gitRepoName, "clean")

	return fmt.Sprintf(`
%s

%s

data "azuredevops_group" "project-readers" {
	project_id = azuredevops_project.project.project_id
	name       = "Readers"
}

resource "azuredevops_git_permissions" "git-permissions" {
	project_id    = azuredevops_project.project.project_id
	repository_id = azuredevops_git_repository.gitrepo.id
	principal     = data.azuredevops_group.project-readers.id
	permissions   = {
		CreateRepository = "Deny"
		DeleteRepository = "Deny"
		RenameRepository = "NotSet"
	}
}
`, projectResource, gitRepository)
}

func HclTeamConfiguration(projectName string, teamName string, teamDescription string, teamAdministrators *[]string, teamMembers *[]string) string {
	var teamResource string
	projectResource := HclProjectResource(projectName)
	if teamDescription != "" {
		teamResource = fmt.Sprintf(`
%s

resource "azuredevops_team" "team" {
	project_id = azuredevops_project.project.id
	name = "%s"
	description = "%s"
`, projectResource, teamName, teamDescription)
	} else {
		teamResource = fmt.Sprintf(`
%s

resource "azuredevops_team" "team" {
	project_id = azuredevops_project.project.id
	name = "%s"
`, projectResource, teamName)
	}

	if teamAdministrators != nil {
		teamResource = fmt.Sprintf(`
%s
	administrators = [
		%s
	]
`, teamResource, strings.Join(*teamAdministrators, ","))
	}

	if teamMembers != nil {
		teamResource = fmt.Sprintf(`
%s
	members = [
		%s
	]
`, teamResource, strings.Join(*teamMembers, ","))
	}

	return fmt.Sprintf(`
%s
}
`, teamResource)
}

func getEnvironmentResource(environmentName string) string {
	return fmt.Sprintf(`
resource "azuredevops_environment" "environment" {
	project_id = azuredevops_project.project.id
	name       = "%s"
}`, environmentName)
}

// HclEnvironmentResource HCL describing an AzDO environment resource
func HclEnvironmentResource(projectName string, environmentName string) string {
	azureEnvironmentResource := getEnvironmentResource(environmentName)

	projectResource := HclProjectResource(projectName)
	return fmt.Sprintf("%s\n%s", projectResource, azureEnvironmentResource)
}

<<<<<<< HEAD
// HclServicehookStorageQeueuePipelinesResource HCL describing an AzDO subscription resource
func HclServicehookStorageQeueuePipelinesResourceWithStageEvent(projectName, accountKey, queueName, stateFilter, resultFilter string) string {
	projectResource := HclProjectResource(projectName)
	return fmt.Sprintf(`
%s

resource "azuredevops_servicehook_storage_queue_pipelines" "test" {
  project_id   = azuredevops_project.project.id
  account_name = "teststorageacc"
  account_key  = "%s"
  queue_name   = "%s"
  stage_state_changed_event {
	stage_state_filter = "%s"
	stage_result_filter = "%s"
  }
}
`, projectResource, accountKey, queueName, stateFilter, resultFilter)
}

func HclServicehookStorageQeueuePipelinesResourceWithoutEventConfig(projectName, accountKey, queueName, eventType string) string {
	projectResource := HclProjectResource(projectName)
	return fmt.Sprintf(`
%s

resource "azuredevops_servicehook_storage_queue_pipelines" "test" {
  project_id   = azuredevops_project.project.id
  account_name = "teststorageacc"
  account_key  = "%s"
  queue_name   = "%s"
  %s {}
}
`, projectResource, accountKey, queueName, eventType)
}

func getEnvironmentResourceKubernetes(resourceName string) string {
	return fmt.Sprintf(`
resource "azuredevops_environment_resource_kubernetes" "kubernetes" {
	project_id          = azuredevops_project.project.id
	environment_id      = azuredevops_environment.environment.id
	service_endpoint_id = azuredevops_serviceendpoint_kubernetes.serviceendpoint.id
	
	name         = "%s"
	namespace    = "default"
	cluster_name = "example-aks"
	tags         = ["tag1", "tag2"]
}`, resourceName)
}

// HclEnvironmentResourceKubernetesResource HCL describing an AzDO environment kubernetes resource
func HclEnvironmentResourceKubernetes(projectName string, environmentName string, serviceEndpointName string, resourceName string) string {
	serviceEndpointResource := HclServiceEndpointKubernetesResource(projectName, serviceEndpointName, "ServiceAccount")
	azureEnvironmentResource := getEnvironmentResource(environmentName)
	environmentKubernetesResource := getEnvironmentResourceKubernetes(resourceName)
	return fmt.Sprintf("%s\n%s\n%s", serviceEndpointResource, azureEnvironmentResource, environmentKubernetesResource)
=======
// HclWiki HCL describing an wiki setup using azuredevops_wiki
func HclWiki(projectName string) string {
	projectResource := HclProjectResource(projectName)
	projectFeatures := fmt.Sprintf(`
	
	  %s

	  resource "azuredevops_git_repository" "repository" {
		project_id = azuredevops_project.project.id
		name       = "Repo"
		initialization {
		  init_type = "Clean"
		}
	  }
	  
	  resource "azuredevops_wiki" "code_wiki" {
		name = "codeWikiRepo"
		project_id = azuredevops_project.project.id
		repository_id = azuredevops_git_repository.repository.id
		versions = "master"
		type = "codeWiki"
		mapped_path = "/"
	  }

	  resource "azuredevops_wiki" "project_wiki" {
		name = "projectWikiRepo"
		project_id = azuredevops_project.project.id
		type = "projectWiki"
	  }
	  `, projectResource)

	return fmt.Sprintf("%s", projectFeatures)
>>>>>>> c01fc563
}<|MERGE_RESOLUTION|>--- conflicted
+++ resolved
@@ -1138,7 +1138,6 @@
 	return fmt.Sprintf("%s\n%s", projectResource, azureEnvironmentResource)
 }
 
-<<<<<<< HEAD
 // HclServicehookStorageQeueuePipelinesResource HCL describing an AzDO subscription resource
 func HclServicehookStorageQeueuePipelinesResourceWithStageEvent(projectName, accountKey, queueName, stateFilter, resultFilter string) string {
 	projectResource := HclProjectResource(projectName)
@@ -1193,38 +1192,37 @@
 	azureEnvironmentResource := getEnvironmentResource(environmentName)
 	environmentKubernetesResource := getEnvironmentResourceKubernetes(resourceName)
 	return fmt.Sprintf("%s\n%s\n%s", serviceEndpointResource, azureEnvironmentResource, environmentKubernetesResource)
-=======
+}
+
 // HclWiki HCL describing an wiki setup using azuredevops_wiki
 func HclWiki(projectName string) string {
 	projectResource := HclProjectResource(projectName)
 	projectFeatures := fmt.Sprintf(`
-	
-	  %s
-
-	  resource "azuredevops_git_repository" "repository" {
-		project_id = azuredevops_project.project.id
-		name       = "Repo"
-		initialization {
-		  init_type = "Clean"
-		}
-	  }
-	  
-	  resource "azuredevops_wiki" "code_wiki" {
-		name = "codeWikiRepo"
-		project_id = azuredevops_project.project.id
-		repository_id = azuredevops_git_repository.repository.id
-		versions = "master"
-		type = "codeWiki"
-		mapped_path = "/"
-	  }
-
-	  resource "azuredevops_wiki" "project_wiki" {
-		name = "projectWikiRepo"
-		project_id = azuredevops_project.project.id
-		type = "projectWiki"
-	  }
-	  `, projectResource)
+%s
+
+resource "azuredevops_git_repository" "repository" {
+	project_id = azuredevops_project.project.id
+	name       = "Repo"
+	initialization {
+	  init_type = "Clean"
+	}
+}
+
+resource "azuredevops_wiki" "code_wiki" {
+	name = "codeWikiRepo"
+	project_id = azuredevops_project.project.id
+	repository_id = azuredevops_git_repository.repository.id
+	versions = "master"
+	type = "codeWiki"
+	mapped_path = "/"
+}
+
+resource "azuredevops_wiki" "project_wiki" {
+	name = "projectWikiRepo"
+	project_id = azuredevops_project.project.id
+	type = "projectWiki"
+}
+`, projectResource)
 
 	return fmt.Sprintf("%s", projectFeatures)
->>>>>>> c01fc563
 }