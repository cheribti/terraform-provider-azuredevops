
<% wrap_layout :inner do %>
  <% content_for :sidebar do %>
      <div class="docs-sidebar hidden-print affix-top" role="complementary">
        <ul class="nav docs-sidenav">
          <li>
            <a href="/docs/providers/index.html">All Providers</a>
          </li>

          <li>
            <a href="#">Azure Providers</a>
            <ul class="nav nav-visible">
              <li>
                <a href="/docs/providers/azuread/index.html">Azure Active Directory</a>
              </li>
              <li>
                <a href="/docs/providers/azurerm/index.html">Azure</a>
              </li>
              <li>
                <a href="/docs/providers/azurestack/index.html">Azure Stack</a>
              </li>
              <li>
                <a href="/docs/providers/azuredevops/index.html">Azure DevOps</a>
              </li>
            </ul>
          </li>

          <li>
            <a href="#">Data Sources</a>
            <ul class="nav">
              <li>
                  <a href="/docs/providers/azuredevops/d/agent_pool.html">azuredevops_agent_pool</a>
              </li>
              <li>
                  <a href="/docs/providers/azuredevops/d/agent_pools.html">azuredevops_agent_pools</a>
              </li>
              <li>
                  <a href="/docs/providers/azuredevops/d/agent_queue.html">azuredevops_agent_queue</a>
              </li>
              <li>
                  <a href="/docs/providers/azuredevops/d/area.html">azuredevops_area</a>
              </li>
              <li>
                  <a href="/docs/providers/azuredevops/d/client_config.html">azuredevops_client_config</a>
              </li>
              <li>
                  <a href="/docs/providers/azuredevops/d/build_definition.html">azuredevops_build_definition</a>
              </li>
              <li>
                  <a href="/docs/providers/azuredevops/d/git_repository.html">azuredevops_git_repository</a>
              </li>
              <li>
                  <a href="/docs/providers/azuredevops/d/git_repositories.html">azuredevops_git_repositories</a>
              </li>
              <li>
                  <a href="/docs/providers/azuredevops/d/group.html">azuredevops_group</a>
              </li>
              <li>
                  <a href="/docs/providers/azuredevops/d/groups.html">azuredevops_groups</a>
              </li>
              <li>
                  <a href="/docs/providers/azuredevops/d/iteration.html">azuredevops_iteration</a>
              </li>
              <li>
                  <a href="/docs/providers/azuredevops/d/project.html">azuredevops_project</a>
              </li>
              <li>
                  <a href="/docs/providers/azuredevops/d/projects.html">azuredevops_projects</a>
              </li>
              <li>
                  <a href="/docs/providers/azuredevops/d/users.html">azuredevops_users</a>
              </li>
              <li>
                  <a href="/docs/providers/azuredevops/d/data_team.html">azuredevops_team</a>
              </li>
              <li>
                  <a href="/docs/providers/azuredevops/d/data_teams.html">azuredevops_teams</a>
              </li>
              <li>
                  <a href="/docs/providers/azuredevops/d/serviceendpoint_azurerm.html">azuredevops_serviceendpoint_azurerm</a>
              </li>
              <li>
                  <a href="/docs/providers/azuredevops/d/serviceendpoint_github.html">azuredevops_serviceendpoint_github</a>
              </li>
            </ul>
          </li>

<<<<<<< HEAD
            <li>
              <a href="#">Resources</a>
              <ul class="nav">
                <li>
                  <a href="/docs/providers/azuredevops/r/agent_pool.html">azuredevops_agent_pool</a>
                </li>
                <li>
                  <a href="/docs/providers/azuredevops/r/agent_queue.html">azuredevops_agent_queue</a>
                </li>
                <li>
                  <a href="/docs/providers/azuredevops/r/area_permissions.html">azuredevops_area_permissions</a>
                </li>
                <li>
                  <a href="/docs/providers/azuredevops/r/project_pipeline_settings.html">azuredevops_project_pipeline_settings</a>
                </li>
                <li>
                  <a href="/docs/providers/azuredevops/r/branch_policy_auto_reviewers.html">azuredevops_branch_policy_auto_reviewers</a>
                </li>
                <li>
                  <a href="/docs/providers/azuredevops/r/branch_policy_build_validation.html">azuredevops_branch_policy_build_validation</a>
                </li>
                <li>
                  <a href="/docs/providers/azuredevops/r/branch_policy_merge_types.html">azuredevops_branch_policy_merge_types</a>
                </li>
                <li>
                  <a href="/docs/providers/azuredevops/r/branch_policy_min_reviewers.html">azuredevops_branch_policy_min_reviewers</a>
                </li>
                <li>
                  <a href="/docs/providers/azuredevops/r/branch_policy_status_check.html">azuredevops_branch_policy_status_check</a>
                </li>
                <li>
                  <a href="/docs/providers/azuredevops/r/branch_policy_work_item_linking.html">azuredevops_branch_policy_work_item_linking</a>
                </li>
                <li>
                  <a href="/docs/providers/azuredevops/r/branch_policy_comment_resolution.html">azuredevops_branch_policy_comment_resolution</a>
                </li>
                <li>
                  <a href="/docs/providers/azuredevops/r/build_definition_permissions.html">azuredevops_build_definition_permissions</a>
                </li>
                <li>
                  <a href="/docs/providers/azuredevops/r/build_definition.html">azuredevops_build_definition</a>
                </li>
                <li>
                  <a href="/docs/providers/azuredevops/r/build_folder_permissions.html">azuredevops_build_folder_permissions</a>
                </li>
                <li>
                  <a href="/docs/providers/azuredevops/r/build_folder.html">azuredevops_build_folder</a>
                </li>
                <li>
                  <a href="/docs/providers/azuredevops/r/git_permissions.html">azuredevops_git_permissions</a>
                </li>
                <li>
                  <a href="/docs/providers/azuredevops/r/git_repository.html">azuredevops_git_repository</a>
                </li>
                <li>
                  <a href="/docs/providers/azuredevops/r/git_repository_file.html">azuredevops_git_repository_file</a>
                </li>
                <li>
                  <a href="/docs/providers/azuredevops/r/group.html">azuredevops_group</a>
                </li>
                <li>
                  <a href="/docs/providers/azuredevops/r/group_membership.html">azuredevops_group_membership</a>
                </li>
                <li>
                  <a href="/docs/providers/azuredevops/r/iteration_permissions.html">azuredevops_iteration_permissions</a>
                </li>
                <li>
                  <a href="/docs/providers/azuredevops/r/project.html">azuredevops_project</a>
                </li>
                <li>
                  <a href="/docs/providers/azuredevops/r/project_features.html">azuredevops_project_features</a>
                </li>
                <li>
                  <a href="/docs/providers/azuredevops/r/project_permissions.html">azuredevops_project_permissions</a>
                </li>
                <li>
                  <a href="/docs/providers/azuredevops/r/resource_authorization.html">azuredevops_resource_authorization</a>
                </li>
                <li>
                  <a href="/docs/providers/azuredevops/r/repository_policy_author_email_pattern.html">azuredevops_repository_policy_author_email_pattern</a>
                </li>
                <li>
                  <a href="/docs/providers/azuredevops/r/repository_policy_file_path_pattern.html">azuredevops_repository_policy_file_path_pattern</a>
                </li>
                <li>
                  <a href="/docs/providers/azuredevops/r/repository_policy_case_enforcement.html">azuredevops_repository_policy_case_enforcement</a>
                </li>
                <li>x
                  <a href="/docs/providers/azuredevops/r/repository_policy_reserved_names.html">azuredevops_repository_policy_reserved_names</a>
                </li>
                <li>
                  <a href="/docs/providers/azuredevops/r/repository_policy_max_path_length.html">azuredevops_repository_policy_max_path_length</a>
                </li>
                <li>
                  <a href="/docs/providers/azuredevops/r/repository_policy_max_file_size.html">azuredevops_repository_policy_max_file_size</a>
                </li>
                <li>
                  <a href="/docs/providers/azuredevops/r/repository_policy_check_credentials.html">azuredevops_repository_policy_check_credentials</a>
                </li>
                <li>
                  <a href="/docs/providers/azuredevops/r/serviceendpoint_argocd.html">azuredevops_serviceendpoint_argocd</a>
                </li>
                <li>
                  <a href="/docs/providers/azuredevops/r/serviceendpoint_artifactory.html">azuredevops_serviceendpoint_artifactory</a>
                </li>
                <li>
                  <a href="/docs/providers/azuredevops/r/serviceendpoint_azurerm.html">azuredevops_serviceendpoint_azurerm</a>
                </li>
                <li>
                  <a href="/docs/providers/azuredevops/r/serviceendpoint_aws.html">azuredevops_serviceendpoint_aws</a>
                </li>
                <li>
                  <a href="/docs/providers/azuredevops/r/serviceendpoint_bitbucket.html">azuredevops_serviceendpoint_bitbucket</a>
                </li>
                <li>
                  <a href="/docs/providers/azuredevops/r/serviceendpoint_generic.html">azuredevops_serviceendpoint_generic</a>
                </li>
                <li>
                  <a href="/docs/providers/azuredevops/r/serviceendpoint_generic_git.html">azuredevops_serviceendpoint_generic_git</a>
                </li>
                <li>
                  <a href="/docs/providers/azuredevops/r/serviceendpoint_dockerregistry.html">azuredevops_serviceendpoint_dockerregistry</a>
                </li>
                <li>
                  <a href="/docs/providers/azuredevops/r/serviceendpoint_azuredevops.html">azuredevops_serviceendpoint_azuredevops</a>
                </li>
                <li>
                  <a href="/docs/providers/azuredevops/r/serviceendpoint_github.html">azuredevops_serviceendpoint_github</a>
                </li>
                <li>
                  <a href="/docs/providers/azuredevops/r/serviceendpoint_github_enterprise.html">azuredevops_serviceendpoint_github_enterprise</a>
                </li>
                <li>
                  <a href="/docs/providers/azuredevops/r/serviceendpoint_incomingwebhook.html">azuredevops_serviceendpoint_incomingwebhook</a>
                </li>
                <li>
                  <a href="/docs/providers/azuredevops/r/serviceendpoint_kubernetes.html">azuredevops_serviceendpoint_kubernetes</a>
                </li>
                <li>
                  <a href="/docs/providers/azuredevops/r/serviceendpoint_runpipeline.html">azuredevops_serviceendpoint_runpipeline</a>
                </li>
                <li>
                  <a href="/docs/providers/azuredevops/r/serviceendpoint_servicefabric.html">azuredevops_serviceendpoint_servicefabric</a>
                </li>
                <li>
                  <a href="/docs/providers/azuredevops/r/serviceendpoint_sonarqube.html">azuredevops_serviceendpoint_sonarqube</a>
                </li>
                <li>
                  <a href="/docs/providers/azuredevops/r/serviceendpoint_sonarcloud.html">azuredevops_serviceendpoint_sonarcloud</a>
                </li>
                <li>
                  <a href="/docs/providers/azuredevops/r/serviceendpoint_ssh.html">azuredevops_serviceendpoint_ssh</a>
                </li>
                <li>
                  <a href="/docs/providers/azuredevops/r/serviceendpoint_npm.html">azuredevops_serviceendpoint_npm</a>
                </li>
                <li>
                  <a href="/docs/providers/azuredevops/r/serviceendpoint_octopusdeploy.html">azuredevops_serviceendpoint_octopusdeploy</a>
                </li>
                <li>
                  <a href="/docs/providers/azuredevops/r/servicehook_permissions.html">azuredevops_servicehook_permissions</a>
                </li>
                <li>
                  <a href="/docs/providers/azuredevops/r/tagging_permissions.html">azuredevops_tagging_permissions</a>
                </li>
                <li>
                  <a href="/docs/providers/azuredevops/r/team.html">azuredevops_team</a>
                </li>
                <li>
                  <a href="/docs/providers/azuredevops/r/team_members.html">azuredevops_team_members</a>
                </li>
                <li>
                  <a href="/docs/providers/azuredevops/r/team_administrators.html">azuredevops_team_administrators</a>
                </li>
                <li>
                  <a href="/docs/providers/azuredevops/r/serviceendpoint_permissions.html">azuredevops_serviceendpoint_permissions</a>
                </li>
                <li>
                  <a href="/docs/providers/azuredevops/r/user_entitlement.html">azuredevops_user_entitlement</a>
                </li>
                <li>
                  <a href="/docs/providers/azuredevops/r/variable_group.html">azuredevops_variable_group</a>
                </li>
                <li>
                  <a href="/docs/providers/azuredevops/r/workitemquery_permissions.html">azuredevops_workitemquery_permissions</a>
                </li>
              </ul>
            </li>
          </ul>
        </div>
    <% end %>
=======
          <li>
            <a href="#">Resources</a>
            <ul class="nav">
              <li>
                <a href="/docs/providers/azuredevops/r/agent_pool.html">azuredevops_agent_pool</a>
              </li>
              <li>
                <a href="/docs/providers/azuredevops/r/agent_queue.html">azuredevops_agent_queue</a>
              </li>
              <li>
                <a href="/docs/providers/azuredevops/r/area_permissions.html">azuredevops_area_permissions</a>
              </li>
              <li>
                <a href="/docs/providers/azuredevops/r/project_pipeline_settings.html">azuredevops_project_pipeline_settings</a>
              </li>
              <li>
                <a href="/docs/providers/azuredevops/r/branch_policy_auto_reviewers.html">azuredevops_branch_policy_auto_reviewers</a>
              </li>
              <li>
                <a href="/docs/providers/azuredevops/r/branch_policy_build_validation.html">azuredevops_branch_policy_build_validation</a>
              </li>
              <li>
                <a href="/docs/providers/azuredevops/r/branch_policy_merge_types.html">azuredevops_branch_policy_merge_types</a>
              </li>
              <li>
                <a href="/docs/providers/azuredevops/r/branch_policy_min_reviewers.html">azuredevops_branch_policy_min_reviewers</a>
              </li>
              <li>
                <a href="/docs/providers/azuredevops/r/branch_policy_status_check.html">azuredevops_branch_policy_status_check</a>
              </li>
              <li>
                <a href="/docs/providers/azuredevops/r/branch_policy_work_item_linking.html">azuredevops_branch_policy_work_item_linking</a>
              </li>
              <li>
                <a href="/docs/providers/azuredevops/r/branch_policy_comment_resolution.html">azuredevops_branch_policy_comment_resolution</a>
              </li>
              <li>
                <a href="/docs/providers/azuredevops/r/build_definition_permissions.html">azuredevops_build_definition_permissions</a>
              </li>
              <li>
                <a href="/docs/providers/azuredevops/r/build_definition.html">azuredevops_build_definition</a>
              </li>
              <li>
                <a href="/docs/providers/azuredevops/r/build_folder_permissions.html">azuredevops_build_folder_permissions</a>
              </li>
              <li>
                <a href="/docs/providers/azuredevops/r/build_folder.html">azuredevops_build_folder</a>
              </li>
              <li>
                <a href="/docs/providers/azuredevops/r/git_permissions.html">azuredevops_git_permissions</a>
              </li>
              <li>
                <a href="/docs/providers/azuredevops/r/git_repository.html">azuredevops_git_repository</a>
              </li>
              <li>
                <a href="/docs/providers/azuredevops/r/git_repository_file.html">azuredevops_git_repository_file</a>
              </li>
              <li>
                <a href="/docs/providers/azuredevops/r/group.html">azuredevops_group</a>
              </li>
              <li>
                <a href="/docs/providers/azuredevops/r/group_membership.html">azuredevops_group_membership</a>
              </li>
              <li>
                <a href="/docs/providers/azuredevops/r/iteration_permissions.html">azuredevops_iteration_permissions</a>
              </li>
              <li>
                <a href="/docs/providers/azuredevops/r/project.html">azuredevops_project</a>
              </li>
              <li>
                <a href="/docs/providers/azuredevops/r/project_features.html">azuredevops_project_features</a>
              </li>
              <li>
                <a href="/docs/providers/azuredevops/r/project_permissions.html">azuredevops_project_permissions</a>
              </li>
              <li>
                <a href="/docs/providers/azuredevops/r/resource_authorization.html">azuredevops_resource_authorization</a>
              </li>
              <li>
                <a href="/docs/providers/azuredevops/r/repository_policy_author_email_pattern.html">azuredevops_repository_policy_author_email_pattern</a>
              </li>
              <li>
                <a href="/docs/providers/azuredevops/r/repository_policy_file_path_pattern.html">azuredevops_repository_policy_file_path_pattern</a>
              </li>
              <li>
                <a href="/docs/providers/azuredevops/r/repository_policy_case_enforcement.html">azuredevops_repository_policy_case_enforcement</a>
              </li>
              <li>x
                <a href="/docs/providers/azuredevops/r/repository_policy_reserved_names.html">azuredevops_repository_policy_reserved_names</a>
              </li>
              <li>
                <a href="/docs/providers/azuredevops/r/repository_policy_max_path_length.html">azuredevops_repository_policy_max_path_length</a>
              </li>
              <li>
                <a href="/docs/providers/azuredevops/r/repository_policy_max_file_size.html">azuredevops_repository_policy_max_file_size</a>
              </li>
              <li>
                <a href="/docs/providers/azuredevops/r/repository_policy_check_credentials.html">azuredevops_repository_policy_check_credentials</a>
              </li>
              <li>
                <a href="/docs/providers/azuredevops/r/serviceendpoint_argocd.html">azuredevops_serviceendpoint_argocd</a>
              </li>
              <li>
                <a href="/docs/providers/azuredevops/r/serviceendpoint_artifactory.html">azuredevops_serviceendpoint_artifactory</a>
              </li>
              <li>
                <a href="/docs/providers/azuredevops/r/serviceendpoint_azurerm.html">azuredevops_serviceendpoint_azurerm</a>
              </li>
              <li>
                <a href="/docs/providers/azuredevops/r/serviceendpoint_aws.html">azuredevops_serviceendpoint_aws</a>
              </li>
              <li>
                <a href="/docs/providers/azuredevops/r/serviceendpoint_bitbucket.html">azuredevops_serviceendpoint_bitbucket</a>
              </li>
              <li>
                <a href="/docs/providers/azuredevops/r/serviceendpoint_check_branch_control.html">serviceendpoint_check_branch_control</a>
              </li>
              <li>
                <a href="/docs/providers/azuredevops/r/serviceendpoint_generic.html">azuredevops_serviceendpoint_generic</a>
              </li>
              <li>
                <a href="/docs/providers/azuredevops/r/serviceendpoint_generic_git.html">azuredevops_serviceendpoint_generic_git</a>
              </li>
              <li>
                <a href="/docs/providers/azuredevops/r/serviceendpoint_dockerregistry.html">azuredevops_serviceendpoint_dockerregistry</a>
              </li>
              <li>
                <a href="/docs/providers/azuredevops/r/serviceendpoint_azuredevops.html">azuredevops_serviceendpoint_azuredevops</a>
              </li>
              <li>
                <a href="/docs/providers/azuredevops/r/serviceendpoint_github.html">azuredevops_serviceendpoint_github</a>
              </li>
              <li>
                <a href="/docs/providers/azuredevops/r/serviceendpoint_github_enterprise.html">azuredevops_serviceendpoint_github_enterprise</a>
              </li>
              <li>
                <a href="/docs/providers/azuredevops/r/serviceendpoint_incomingwebhook.html">azuredevops_serviceendpoint_incomingwebhook</a>
              </li>
              <li>
                <a href="/docs/providers/azuredevops/r/azuredevops_serviceendpoint_jfrog_artifactory_v2.html">azuredevops_serviceendpoint_jfrog_artifactory_v2</a>
              </li>
              <li>
                <a href="/docs/providers/azuredevops/r/azuredevops_serviceendpoint_jfrog_distribution_v2.html">azuredevops_serviceendpoint_jfrog_distribution_v2</a>
              </li>
              <li>
                <a href="/docs/providers/azuredevops/r/azuredevops_serviceendpoint_jfrog_platform_v2.html">azuredevops_serviceendpoint_jfrog_platform_v2</a>
              </li>
              <li>
                <a href="/docs/providers/azuredevops/r/azuredevops_serviceendpoint_jfrog_xray_v2.html">azuredevops_serviceendpoint_jfrog_xray_v2</a>
              </li>
              <li>
                <a href="/docs/providers/azuredevops/r/serviceendpoint_kubernetes.html">azuredevops_serviceendpoint_kubernetes</a>
              </li>
              <li>
                <a href="/docs/providers/azuredevops/r/serviceendpoint_runpipeline.html">azuredevops_serviceendpoint_runpipeline</a>
              </li>
              <li>
                <a href="/docs/providers/azuredevops/r/serviceendpoint_servicefabric.html">azuredevops_serviceendpoint_servicefabric</a>
              </li>
              <li>
                <a href="/docs/providers/azuredevops/r/serviceendpoint_sonarqube.html">azuredevops_serviceendpoint_sonarqube</a>
              </li>
              <li>
                <a href="/docs/providers/azuredevops/r/serviceendpoint_sonarcloud.html">azuredevops_serviceendpoint_sonarcloud</a>
              </li>
              <li>
                <a href="/docs/providers/azuredevops/r/serviceendpoint_ssh.html">azuredevops_serviceendpoint_ssh</a>
              </li>
              <li>
                <a href="/docs/providers/azuredevops/r/serviceendpoint_npm.html">azuredevops_serviceendpoint_npm</a>
              </li>
              <li>
                <a href="/docs/providers/azuredevops/r/serviceendpoint_octopusdeploy.html">azuredevops_serviceendpoint_octopusdeploy</a>
              </li>
              <li>
                <a href="/docs/providers/azuredevops/r/servicehook_permissions.html">azuredevops_servicehook_permissions</a>
              </li>
              <li>
                <a href="/docs/providers/azuredevops/r/tagging_permissions.html">azuredevops_tagging_permissions</a>
              </li>
              <li>
                <a href="/docs/providers/azuredevops/r/team.html">azuredevops_team</a>
              </li>
              <li>
                <a href="/docs/providers/azuredevops/r/team_members.html">azuredevops_team_members</a>
              </li>
              <li>
                <a href="/docs/providers/azuredevops/r/team_administrators.html">azuredevops_team_administrators</a>
              </li>
              <li>
                <a href="/docs/providers/azuredevops/r/serviceendpoint_permissions.html">azuredevops_serviceendpoint_permissions</a>
              </li>
              <li>
                <a href="/docs/providers/azuredevops/r/user_entitlement.html">azuredevops_user_entitlement</a>
              </li>
              <li>
                <a href="/docs/providers/azuredevops/r/variable_group.html">azuredevops_variable_group</a>
              </li>
              <li>
                <a href="/docs/providers/azuredevops/r/workitemquery_permissions.html">azuredevops_workitemquery_permissions</a>
              </li>
            </ul>
          </li>
        </ul>
      </div>
  <% end %>
>>>>>>> 710af3e9

  <%= yield %>
<% end %><|MERGE_RESOLUTION|>--- conflicted
+++ resolved
@@ -85,199 +85,6 @@
             </ul>
           </li>
 
-<<<<<<< HEAD
-            <li>
-              <a href="#">Resources</a>
-              <ul class="nav">
-                <li>
-                  <a href="/docs/providers/azuredevops/r/agent_pool.html">azuredevops_agent_pool</a>
-                </li>
-                <li>
-                  <a href="/docs/providers/azuredevops/r/agent_queue.html">azuredevops_agent_queue</a>
-                </li>
-                <li>
-                  <a href="/docs/providers/azuredevops/r/area_permissions.html">azuredevops_area_permissions</a>
-                </li>
-                <li>
-                  <a href="/docs/providers/azuredevops/r/project_pipeline_settings.html">azuredevops_project_pipeline_settings</a>
-                </li>
-                <li>
-                  <a href="/docs/providers/azuredevops/r/branch_policy_auto_reviewers.html">azuredevops_branch_policy_auto_reviewers</a>
-                </li>
-                <li>
-                  <a href="/docs/providers/azuredevops/r/branch_policy_build_validation.html">azuredevops_branch_policy_build_validation</a>
-                </li>
-                <li>
-                  <a href="/docs/providers/azuredevops/r/branch_policy_merge_types.html">azuredevops_branch_policy_merge_types</a>
-                </li>
-                <li>
-                  <a href="/docs/providers/azuredevops/r/branch_policy_min_reviewers.html">azuredevops_branch_policy_min_reviewers</a>
-                </li>
-                <li>
-                  <a href="/docs/providers/azuredevops/r/branch_policy_status_check.html">azuredevops_branch_policy_status_check</a>
-                </li>
-                <li>
-                  <a href="/docs/providers/azuredevops/r/branch_policy_work_item_linking.html">azuredevops_branch_policy_work_item_linking</a>
-                </li>
-                <li>
-                  <a href="/docs/providers/azuredevops/r/branch_policy_comment_resolution.html">azuredevops_branch_policy_comment_resolution</a>
-                </li>
-                <li>
-                  <a href="/docs/providers/azuredevops/r/build_definition_permissions.html">azuredevops_build_definition_permissions</a>
-                </li>
-                <li>
-                  <a href="/docs/providers/azuredevops/r/build_definition.html">azuredevops_build_definition</a>
-                </li>
-                <li>
-                  <a href="/docs/providers/azuredevops/r/build_folder_permissions.html">azuredevops_build_folder_permissions</a>
-                </li>
-                <li>
-                  <a href="/docs/providers/azuredevops/r/build_folder.html">azuredevops_build_folder</a>
-                </li>
-                <li>
-                  <a href="/docs/providers/azuredevops/r/git_permissions.html">azuredevops_git_permissions</a>
-                </li>
-                <li>
-                  <a href="/docs/providers/azuredevops/r/git_repository.html">azuredevops_git_repository</a>
-                </li>
-                <li>
-                  <a href="/docs/providers/azuredevops/r/git_repository_file.html">azuredevops_git_repository_file</a>
-                </li>
-                <li>
-                  <a href="/docs/providers/azuredevops/r/group.html">azuredevops_group</a>
-                </li>
-                <li>
-                  <a href="/docs/providers/azuredevops/r/group_membership.html">azuredevops_group_membership</a>
-                </li>
-                <li>
-                  <a href="/docs/providers/azuredevops/r/iteration_permissions.html">azuredevops_iteration_permissions</a>
-                </li>
-                <li>
-                  <a href="/docs/providers/azuredevops/r/project.html">azuredevops_project</a>
-                </li>
-                <li>
-                  <a href="/docs/providers/azuredevops/r/project_features.html">azuredevops_project_features</a>
-                </li>
-                <li>
-                  <a href="/docs/providers/azuredevops/r/project_permissions.html">azuredevops_project_permissions</a>
-                </li>
-                <li>
-                  <a href="/docs/providers/azuredevops/r/resource_authorization.html">azuredevops_resource_authorization</a>
-                </li>
-                <li>
-                  <a href="/docs/providers/azuredevops/r/repository_policy_author_email_pattern.html">azuredevops_repository_policy_author_email_pattern</a>
-                </li>
-                <li>
-                  <a href="/docs/providers/azuredevops/r/repository_policy_file_path_pattern.html">azuredevops_repository_policy_file_path_pattern</a>
-                </li>
-                <li>
-                  <a href="/docs/providers/azuredevops/r/repository_policy_case_enforcement.html">azuredevops_repository_policy_case_enforcement</a>
-                </li>
-                <li>x
-                  <a href="/docs/providers/azuredevops/r/repository_policy_reserved_names.html">azuredevops_repository_policy_reserved_names</a>
-                </li>
-                <li>
-                  <a href="/docs/providers/azuredevops/r/repository_policy_max_path_length.html">azuredevops_repository_policy_max_path_length</a>
-                </li>
-                <li>
-                  <a href="/docs/providers/azuredevops/r/repository_policy_max_file_size.html">azuredevops_repository_policy_max_file_size</a>
-                </li>
-                <li>
-                  <a href="/docs/providers/azuredevops/r/repository_policy_check_credentials.html">azuredevops_repository_policy_check_credentials</a>
-                </li>
-                <li>
-                  <a href="/docs/providers/azuredevops/r/serviceendpoint_argocd.html">azuredevops_serviceendpoint_argocd</a>
-                </li>
-                <li>
-                  <a href="/docs/providers/azuredevops/r/serviceendpoint_artifactory.html">azuredevops_serviceendpoint_artifactory</a>
-                </li>
-                <li>
-                  <a href="/docs/providers/azuredevops/r/serviceendpoint_azurerm.html">azuredevops_serviceendpoint_azurerm</a>
-                </li>
-                <li>
-                  <a href="/docs/providers/azuredevops/r/serviceendpoint_aws.html">azuredevops_serviceendpoint_aws</a>
-                </li>
-                <li>
-                  <a href="/docs/providers/azuredevops/r/serviceendpoint_bitbucket.html">azuredevops_serviceendpoint_bitbucket</a>
-                </li>
-                <li>
-                  <a href="/docs/providers/azuredevops/r/serviceendpoint_generic.html">azuredevops_serviceendpoint_generic</a>
-                </li>
-                <li>
-                  <a href="/docs/providers/azuredevops/r/serviceendpoint_generic_git.html">azuredevops_serviceendpoint_generic_git</a>
-                </li>
-                <li>
-                  <a href="/docs/providers/azuredevops/r/serviceendpoint_dockerregistry.html">azuredevops_serviceendpoint_dockerregistry</a>
-                </li>
-                <li>
-                  <a href="/docs/providers/azuredevops/r/serviceendpoint_azuredevops.html">azuredevops_serviceendpoint_azuredevops</a>
-                </li>
-                <li>
-                  <a href="/docs/providers/azuredevops/r/serviceendpoint_github.html">azuredevops_serviceendpoint_github</a>
-                </li>
-                <li>
-                  <a href="/docs/providers/azuredevops/r/serviceendpoint_github_enterprise.html">azuredevops_serviceendpoint_github_enterprise</a>
-                </li>
-                <li>
-                  <a href="/docs/providers/azuredevops/r/serviceendpoint_incomingwebhook.html">azuredevops_serviceendpoint_incomingwebhook</a>
-                </li>
-                <li>
-                  <a href="/docs/providers/azuredevops/r/serviceendpoint_kubernetes.html">azuredevops_serviceendpoint_kubernetes</a>
-                </li>
-                <li>
-                  <a href="/docs/providers/azuredevops/r/serviceendpoint_runpipeline.html">azuredevops_serviceendpoint_runpipeline</a>
-                </li>
-                <li>
-                  <a href="/docs/providers/azuredevops/r/serviceendpoint_servicefabric.html">azuredevops_serviceendpoint_servicefabric</a>
-                </li>
-                <li>
-                  <a href="/docs/providers/azuredevops/r/serviceendpoint_sonarqube.html">azuredevops_serviceendpoint_sonarqube</a>
-                </li>
-                <li>
-                  <a href="/docs/providers/azuredevops/r/serviceendpoint_sonarcloud.html">azuredevops_serviceendpoint_sonarcloud</a>
-                </li>
-                <li>
-                  <a href="/docs/providers/azuredevops/r/serviceendpoint_ssh.html">azuredevops_serviceendpoint_ssh</a>
-                </li>
-                <li>
-                  <a href="/docs/providers/azuredevops/r/serviceendpoint_npm.html">azuredevops_serviceendpoint_npm</a>
-                </li>
-                <li>
-                  <a href="/docs/providers/azuredevops/r/serviceendpoint_octopusdeploy.html">azuredevops_serviceendpoint_octopusdeploy</a>
-                </li>
-                <li>
-                  <a href="/docs/providers/azuredevops/r/servicehook_permissions.html">azuredevops_servicehook_permissions</a>
-                </li>
-                <li>
-                  <a href="/docs/providers/azuredevops/r/tagging_permissions.html">azuredevops_tagging_permissions</a>
-                </li>
-                <li>
-                  <a href="/docs/providers/azuredevops/r/team.html">azuredevops_team</a>
-                </li>
-                <li>
-                  <a href="/docs/providers/azuredevops/r/team_members.html">azuredevops_team_members</a>
-                </li>
-                <li>
-                  <a href="/docs/providers/azuredevops/r/team_administrators.html">azuredevops_team_administrators</a>
-                </li>
-                <li>
-                  <a href="/docs/providers/azuredevops/r/serviceendpoint_permissions.html">azuredevops_serviceendpoint_permissions</a>
-                </li>
-                <li>
-                  <a href="/docs/providers/azuredevops/r/user_entitlement.html">azuredevops_user_entitlement</a>
-                </li>
-                <li>
-                  <a href="/docs/providers/azuredevops/r/variable_group.html">azuredevops_variable_group</a>
-                </li>
-                <li>
-                  <a href="/docs/providers/azuredevops/r/workitemquery_permissions.html">azuredevops_workitemquery_permissions</a>
-                </li>
-              </ul>
-            </li>
-          </ul>
-        </div>
-    <% end %>
-=======
           <li>
             <a href="#">Resources</a>
             <ul class="nav">
@@ -484,7 +291,6 @@
         </ul>
       </div>
   <% end %>
->>>>>>> 710af3e9
 
   <%= yield %>
 <% end %>